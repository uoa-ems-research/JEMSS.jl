--- conflicted
+++ resolved
@@ -266,18 +266,11 @@
 	movedLoc::Bool
 	
 	# for statistics:
-<<<<<<< HEAD
 	totalTravelDuration::Float # this should only be updated after finishing each route / sim end
+	totalTravelDist::Float # this should only be updated after finishing each route / sim end
 	totalBusyDuration::Float # total duration that ambulance has been busy
 	# totalAtStationDuration::Float # total duration spent at station
 	numCallsTreated::Int # total number of calls that ambulance provided treatment on scene
-=======
-	totalTravelTime::Float # this should only be updated after finishing each route / sim end
-	totalTravelDist::Float # this should only be updated after finishing each route / sim end
-	totalBusyTime::Float # total time that ambulance has been busy
-	# totalStationTime::Float # total time spent at station
-	numCallsTreated::Int # total number of calls that ambulance provided treatment for
->>>>>>> 5a14483a
 	numCallsTransported::Int # total number of calls transported to hospital
 	numRedispatches::Int # number of times that ambulance is redispatched from one call to another
 	numDispatchesFromStation::Int # total number of dispatches while at station
@@ -294,12 +287,8 @@
 	
 	Ambulance() = new(nullIndex, ambNullStatus, nullIndex, nullIndex, Route(), Event(), nullAmbClass,
 		Location(), false,
-<<<<<<< HEAD
-		0.0, 0.0, 0, 0, 0, 0, 0, 0, 0, 0, 0, Dict([s => 0.0 for s in instances(AmbStatus)]),
+		0.0, 0.0, 0.0, 0, 0, 0, 0, 0, 0, 0, 0, 0, Dict([s => 0.0 for s in instances(AmbStatus)]),
 		nullTime)
-=======
-		0.0, 0.0, 0.0, 0, 0, 0, 0, 0, 0)
->>>>>>> 5a14483a
 end
 
 mutable struct Call
