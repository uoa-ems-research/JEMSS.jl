--- conflicted
+++ resolved
@@ -35,17 +35,10 @@
 	travelMode = getTravelMode!(travel, sim.responseTravelPriorities[priority], sim.time)
 	(node1, time1) = getRouteNextNode!(sim, ambulance.route, travelMode.index, sim.time) # next/nearest node in ambulance route
 	
-<<<<<<< HEAD
 	# get travel times to each station
 	numStations = sim.numStations
 	ambToStationTimes = Vector{Float}(undef, numStations)
-	for i = 1:numStations
-		station = stations[i]
-=======
-	# get travel times to each station given
-	ambToStationTimes = Vector{Float}(length(stations))
 	for (i,station) in enumerate(stations)
->>>>>>> 827553da
 		if ambulance.stationIndex == station.index && ambulance.status == ambIdleAtStation
 			# ambulance already idle at this station, travel time is 0
 			ambToStationTimes[i] = 0.0
