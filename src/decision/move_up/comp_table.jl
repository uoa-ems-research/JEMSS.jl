##########################################################################
# Copyright 2017 Samuel Ridler.
#
# Licensed under the Apache License, Version 2.0 (the "License");
# you may not use this file except in compliance with the License.
# You may obtain a copy of the License at
#     http://www.apache.org/licenses/LICENSE-2.0
#
# Unless required by applicable law or agreed to in writing, software
# distributed under the License is distributed on an "AS IS" BASIS,
# WITHOUT WARRANTIES OR CONDITIONS OF ANY KIND, either express or implied.
# See the License for the specific language governing permissions and
# limitations under the License.
##########################################################################

# compliance table for move up

# initialise data relevant to move up
function initCompTable!(sim::Simulation, compTable::CompTable)
	# shorthand names:
	numAmbs = sim.numAmbs
	numStations = sim.numStations
	ctd = sim.moveUpData.compTableData
	
	# set compliance table
	checkCompTable(compTable, sim) # not checking station capacities
	ctd.compTable = compTable
	
	ctd.compTableStationSlots = [vcat([[stationIndex for j = 1:stationSlotCount] for (stationIndex, stationSlotCount) in enumerate(ctd.compTable[i,:])]...) for i = 1:numAmbs] # compTableStationSlots[i] gives the indices of stations as many times as the number of ambulances required at the station for compTable[i,:]
	
	# set array sizes
	ctd.ambMovable = Vector{Bool}(undef, numAmbs)
end
function initCompTable!(sim::Simulation, nestedCompTable::NestedCompTable)
	compTable = unnestCompTable(nestedCompTable, sim.numStations)
	initCompTable!(sim, compTable)
end
function initCompTable!(sim::Simulation, compTableFilename::String)
	compTable = readCompTableFile(compTableFilename)
	initCompTable!(sim, compTable)
end

function compTableMoveUp(sim::Simulation)
	@assert(sim.moveUpData.useMoveUp)
	
	# shorthand:
	ambulances = sim.ambulances
	stations = sim.stations
	numAmbs = sim.numAmbs
	numStations = sim.numStations
	ctd = sim.moveUpData.compTableData
	compTable = ctd.compTable
	ambMovable = ctd.ambMovable
	
	# get movable ambulances (movableAmbs)
	for i = 1:numAmbs
		ambMovable[i] = isAmbAvailableForMoveUp(ambulances[i])
	end
	movableAmbs = ambulances[ambMovable]
	numMovableAmbs = length(movableAmbs)
	
	if numMovableAmbs == 0
		return [], []
	end
	
<<<<<<< HEAD
	# calculate travel time for each available ambulance to reach every station
	ambToStationTimes = Array{Float,2}(undef, numMovableAmbs, numStations) # ambToStationTimes[i,j] = time for ambulance i to travel to station j
=======
	# calculate travel time for each available ambulance to reach every station that requires >= 1 amb
	ambToStationTimes = zeros(Float, numMovableAmbs, numStations) # ambToStationTimes[i,j] = time for movable ambulance i to travel to station j
	moveUpStations = find(compTable[numMovableAmbs,:]) # indices of stations that require >= 1 amb
>>>>>>> 827553da
	for i = 1:numMovableAmbs
		ambToStationTimes[i,moveUpStations] = ambMoveUpTravelTimes!(sim, movableAmbs[i]; stations = stations[moveUpStations])
	end
	
	# solve as an integer program
	# ambStationIndices = solveCompTableIP(compTable[numMovableAmbs,:], ambToStationTimes)
	
	# solve as an assignment problem
	ambStationIndices = solveCompTableAssignmentProblem(ctd.compTableStationSlots[numMovableAmbs], ambToStationTimes)
	
	ambStations = stations[ambStationIndices]
	
	if checkMode
		# check that compTable is followed
		compTableRow = compTable[numMovableAmbs,:]
		for j in ambStationIndices
			compTableRow[j] -= 1
		end
		@assert(iszero(compTableRow))
	end
	
	return movableAmbs, ambStations
end

function solveCompTableIP(compTableRow::Vector{Int}, ambToStationCost::Array{Float,2})
	# solve compliance table problem as an IP, minimising total cost
	# compTableRow[j] gives the number of ambulances to allocate to station j
	# ambToStationCost[i,j] is the cost of assigning movable ambulance i to station j
	
	# shorthand:
	a = numMovableAmbs = sum(compTableRow)
	s = numStations = length(compTableRow)
	
	model = Model()
	
	setsolver(model, GLPKSolverMIP(presolve=true))
	
	@variables(model, begin
		(x[i=1:a,j=1:s], Bin) # x[i,j] = 1 if ambulance: movableAmbs[i] should be moved to station: stations[j]
		# maxTravelCost # if minimising max travel cost of all ambs, instead of total
	end)
	
	@constraints(model, begin
		(followCompTable[j=1:s], sum(x[i,j] for i=1:a) == compTableRow[j])
		(ambAtOneLocation[i=1:a], sum(x[i,j] for j=1:s) == 1) # each ambulance must be assigned to one station
		# maxTravelCostBound[i=1:a], sum(x[i,j] * ambToStationCost[i,j] for j=1:s) <= maxTravelCost # max travel cost of all ambulances
	end)
	
	@expressions(model, begin
		totalAmbTravelCost, sum(x[i,j] * ambToStationCost[i,j] for i=1:a, j=1:s)
	end)
	
	@objective(model, :Min, totalAmbTravelCost)
	# @objective(model, :Min, maxTravelCost)
	
	# # testing: giving back fake results, for testing runtime without solving IP model
	# if true
		# return moveUpNull()
	# end
	
	solve(model)
	
	# extract solution
	sol = convert(Array{Bool,2}, round.(getvalue(x)))
<<<<<<< HEAD
	ambStations = Vector{Station}(undef, numMovableAmbs)
	for i = 1:a, j = 1:s
		if sol[i,j] == 1
			ambStations[i] = stations[j]
=======
	(ambIndices, stationIndices) = findn(sol)
	ambStationIndices = zeros(Int,numMovableAmbs) # ambStationIndices[i] gives index of the station that movable ambulance i should be assigned to
	ambStationIndices[ambIndices] = stationIndices
	
	# if checkMode
		# # check that followCompTable constraint was met
		# for j = 1:numStations
			# @assert(sum(sol[:,j]) == compTableRow[j])
		# end
		# # check that ambAtOneLocation constraint was met
		# for i = 1:numMovableAmbs
			# @assert(sum(sol[i,:]) == 1)
		# end
	# end
	
	return ambStationIndices
end

# solve the compliance table problem with the Hungarian algorithm (for the assignment problem),
# this can only be used if the objective is to minimise the sum of individual ambulance redeployment costs
function solveCompTableAssignmentProblem(stationSlots::Vector{Int}, ambToStationCost::Array{Float,2})
	# stationSlots gives the indices of stations as many times as the number of ambulances required at the station
	# ambToStationCost[i,j] is the cost of assigning movable ambulance i to station j
	# formulated as an assignment problem and solved with the Hungarian algorithm
	
	(numMovableAmbs, numStations) = size(ambToStationCost)
	@assert(length(stationSlots) == numMovableAmbs)
	@assert(all(stationIndex -> 1 <= stationIndex <= numStations, stationSlots))
	
	# formulate assignment problem and solve
	# need to create as many copies of station j according to values in stationSlots
	weights = ambToStationCost[:,stationSlots] # size(weights) is (numMovableAmbs, numMovableAmbs)
	matching = Hungarian.munkres(weights) # returns a sparse matrix
	# (assignment, cost) = hungarian(weights) # slightly slower than Hungarian.munkres(weights); it allows for dummy nodes but I don't need this functionality
	
	# extract solution
	(ambIndices, stationSlotIndices) = findn(matching .== Hungarian.STAR)
	ambStationIndices = zeros(Int,numMovableAmbs) # ambStationIndices[i] gives index of the station that movable ambulance i should be assigned to
	ambStationIndices[ambIndices] = stationSlots[stationSlotIndices]
	
	# if checkMode
		# check that compliance table is followed
		# @assert(Set(ambStationIndices) == Set(stationSlots)) # this may be slow
	# end
	
	return ambStationIndices
end

# check that compliance table is valid
function checkCompTable(compTable::CompTable;
	numAmbs::Int = nullIndex, numStations::Int = nullIndex,
	stationCapacities::Union{Vector{Int},Void} = nothing)
	
	(m,n) = size(compTable)
	@assert(all(v -> v >= 0, compTable)) # need non-negative integers
	for i = 1:m
		@assert(sum(compTable[i,:]) == i) # row sum should match row index (= number of available ambulances)
	end
	@assert(numAmbs == nullIndex || numAmbs == m)
	@assert(numStations == nullIndex || numStations == n)
	if stationCapacities != nothing
		@assert(length(stationCapacities) == n)
		for j = 1:n
			@assert(all(v -> v <= stationCapacities[j], compTable[:,j]))
			# @assert(all(compTable[:,j] .<= stationCapacities[j]))
>>>>>>> 827553da
		end
	end
end
function checkCompTable(compTable::CompTable, sim::Simulation)
	checkCompTable(compTable; numAmbs = sim.numAmbs, numStations = sim.numStations, stationCapacities = [s.capacity for s in sim.stations])
end

function checkCompTableIsNested(compTable::CompTable)
	checkCompTable(compTable)
	for i = 2:size(compTable,1)
		@assert(length(find(compTable[i,:] - compTable[i-1,:])) == 1) # should only have one change between rows
	end
end

# take a compliance table and return the nested form, if possible
function nestCompTable(compTable::CompTable)::NestedCompTable
	checkCompTableIsNested(compTable) # check if nesting is possible
	(m,n) = size(compTable)
	nestedCompTable = NestedCompTable(m)
	nestedCompTable[1] = findfirst(compTable[1,:])
	for i = 2:m
		nestedCompTable[i] = findfirst(compTable[i,:] - compTable[i-1,:])
	end
	return nestedCompTable
end

# convert nested comp table to normal compliance table (list to array)
function unnestCompTable(nestedCompTable::NestedCompTable, numStations::Int)::CompTable
	m = length(nestedCompTable)
	n = numStations
	compTable = CompTable(m,n)
	compTable[:] = 0
	for i = 1:m
		compTable[i:m, nestedCompTable[i]] += 1
	end
	return compTable
end

# returns a randomly generated nested comp table
function makeRandNestedCompTable(numAmbs::Int, numStations::Int;
	stationCapacities::Union{Vector{Int},Void} = nothing,
	rng::AbstractRNG = Base.GLOBAL_RNG)::NestedCompTable
	
	@assert(numStations > 0)
	if stationCapacities == nothing
		return rand(rng, 1:numStations, numAmbs)
	else
		@assert(numStations == length(stationCapacities))
		@assert(numAmbs <= sum(stationCapacities))
		remainingCapacity = copy(stationCapacities)
		unfilledStations = Set(find(remainingCapacity))
		nestedCompTable = NestedCompTable(numAmbs)
		nestedCompTable[:] = 0
		for i = 1:numAmbs
			j = rand(rng, unfilledStations) # station index
			nestedCompTable[i] = j
			remainingCapacity[j] -= 1
			if remainingCapacity[j] == 0
				delete!(unfilledStations, j)
			end
		end
		return nestedCompTable
	end
end<|MERGE_RESOLUTION|>--- conflicted
+++ resolved
@@ -63,14 +63,9 @@
 		return [], []
 	end
 	
-<<<<<<< HEAD
-	# calculate travel time for each available ambulance to reach every station
-	ambToStationTimes = Array{Float,2}(undef, numMovableAmbs, numStations) # ambToStationTimes[i,j] = time for ambulance i to travel to station j
-=======
 	# calculate travel time for each available ambulance to reach every station that requires >= 1 amb
 	ambToStationTimes = zeros(Float, numMovableAmbs, numStations) # ambToStationTimes[i,j] = time for movable ambulance i to travel to station j
 	moveUpStations = find(compTable[numMovableAmbs,:]) # indices of stations that require >= 1 amb
->>>>>>> 827553da
 	for i = 1:numMovableAmbs
 		ambToStationTimes[i,moveUpStations] = ambMoveUpTravelTimes!(sim, movableAmbs[i]; stations = stations[moveUpStations])
 	end
@@ -135,12 +130,6 @@
 	
 	# extract solution
 	sol = convert(Array{Bool,2}, round.(getvalue(x)))
-<<<<<<< HEAD
-	ambStations = Vector{Station}(undef, numMovableAmbs)
-	for i = 1:a, j = 1:s
-		if sol[i,j] == 1
-			ambStations[i] = stations[j]
-=======
 	(ambIndices, stationIndices) = findn(sol)
 	ambStationIndices = zeros(Int,numMovableAmbs) # ambStationIndices[i] gives index of the station that movable ambulance i should be assigned to
 	ambStationIndices[ambIndices] = stationIndices
@@ -206,7 +195,6 @@
 		for j = 1:n
 			@assert(all(v -> v <= stationCapacities[j], compTable[:,j]))
 			# @assert(all(compTable[:,j] .<= stationCapacities[j]))
->>>>>>> 827553da
 		end
 	end
 end
