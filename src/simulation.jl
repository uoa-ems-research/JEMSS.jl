##########################################################################
# Copyright 2017 Samuel Ridler.
#
# Licensed under the Apache License, Version 2.0 (the "License");
# you may not use this file except in compliance with the License.
# You may obtain a copy of the License at
#     http://www.apache.org/licenses/LICENSE-2.0
#
# Unless required by applicable law or agreed to in writing, software
# distributed under the License is distributed on an "AS IS" BASIS,
# WITHOUT WARRANTIES OR CONDITIONS OF ANY KIND, either express or implied.
# See the License for the specific language governing permissions and
# limitations under the License.
##########################################################################

# run simulation

"""
	function simulate!(sim::Simulation;
		time::Float = Inf, duration::Float = Inf, numEvents::Int = -1,
		doPrint::Bool = false, printingInterval::Float = 1.0)
Run the simulation to completion, or to any specified stopping point (according to `time`, `duration`, or `numEvents`), whichever comes first. Returns `true` if simulation is complete; `false` otherwise.

# Keyword arguments
- `time` is the maximum time to simulate to; will stop if time of next event is greater
- `duration` is the maximum duration to simulate for; equivalent to setting `time = sim.time + duration`
- `numEvents` is the maximum number of events to simulate
- `doPrint` controls whether any lines are printed while simulating
- `printingInterval` is the time interval (seconds) between printing while simulating, if `doPrint = true`
"""
function simulate!(sim::Simulation;
	time::Real = Inf, duration::Real = Inf, numEvents::Real = Inf,
	doPrint::Bool = false, printingInterval::Real = 1.0)
	
	@assert(time == Inf || duration == Inf, "can only set one of: time, duration")
	@assert(time >= sim.time)
	@assert(duration >= 0)
	@assert(numEvents >= 0)
	@assert(printingInterval >= 1e-2, "printing too often can slow the simulation")
	
	duration != Inf && (time = sim.time + duration) # set end time based on duration
	
	# for printing progress
	startTime = Base.time()
	doPrint || (printingInterval = Inf)
	nextPrintTime = startTime + printingInterval
	eventCount = 0
	printProgress() = doPrint && print(@sprintf("\rsim time: %-9.2f sim duration: %-9.2f events simulated: %-9d real duration: %.2f seconds", sim.time, sim.time - sim.startTime, eventCount, Base.time() - startTime))
	
	# simulate
	stats = sim.stats # shorthand
	while !sim.complete && sim.eventList[end].time <= time && eventCount < numEvents
		if stats.doCapture && stats.nextCaptureTime <= sim.eventList[end].time
			captureSimStats!(sim, stats.nextCaptureTime)
		end
		
		simulateNextEvent!(sim)
		eventCount += 1
		
		if doPrint && Base.time() >= nextPrintTime
			printProgress()
			nextPrintTime += printingInterval
		end
	end
	
	printProgress()
	doPrint && println()
	
	if stats.doCapture && sim.complete
		captureSimStats!(sim, sim.endTime)
		populateSimStats!(sim)
	end
	
	return sim.complete
end

# simulate up to last event with time <= given time
# similar to calling simulate!(sim, time = time), but does not record statistics
# kept this for animation, to avoid problems with animating as an asynchronous task
function simulateToTime!(sim::Simulation, time::Float)
	while !sim.complete && sim.eventList[end].time <= time # eventList must remain sorted by non-increasing time
		simulateNextEvent!(sim)
	end
end

# run simulation to end
# similar to calling simulate!(sim), but does not record statistics
function simulateToEnd!(sim::Simulation)
	while !sim.complete
		simulateNextEvent!(sim)
	end
end

# set sim.backup to copy of sim (before running)
# note that for reducing memory usage, sim.backup does not contain backups of all fields
function backup!(sim::Simulation)
	@assert(!sim.used)
	
	# remove certain fields from sim before copying sim
	(net, travel, grid, resim, demand, demandCoverage) = (sim.net, sim.travel, sim.grid, sim.resim, sim.demand, sim.demandCoverage)
	(sim.net, sim.travel, sim.grid, sim.resim, sim.demand, sim.demandCoverage) = (Network(), Travel(), Grid(), Resimulation(), Demand(), DemandCoverage())
	
	sim.backup = deepcopy(sim)
	
	(sim.net, sim.travel, sim.grid, sim.resim, sim.demand, sim.demandCoverage) = (net, travel, grid, resim, demand, demandCoverage)
end
backupSim!(sim::Simulation) = backup!(sim) # compat

# reset sim from sim.backup
function reset!(sim::Simulation)
	@assert(!sim.backup.used)
	
	if sim.used
		resetCalls!(sim) # reset calls from sim.backup, need to do this before resetting sim.time
		
		fnames = Set(fieldnames(Simulation))
		fnamesDontCopy = Set([:backup, :net, :travel, :grid, :resim, :calls, :demand, :demandCoverage, :animating]) # will not (yet) copy these fields from sim.backup to sim
		# note that sim.backup does not contain a backup of all fields
		setdiff!(fnames, fnamesDontCopy) # remove fnamesDontCopy from fnames
		for fname in fnames
			try
				setfield!(sim, fname, deepcopy(getfield(sim.backup, fname)))
			catch e
				error(e)
			end
		end
		
		# reset resimulation state
		sim.resim.prevEventIndex = 0
		
		# reset travel and demand state
		sim.travel.recentSetsStartTimesIndex = 1
		sim.demand.recentSetsStartTimesIndex = 1
	end
end
resetSim!(sim::Simulation) = reset!(sim) # compat

# simulate next event in list
function simulateNextEvent!(sim::Simulation)
	# get next event, update event index and sim time
	event = getNextEvent!(sim.eventList)
	if event.form == nullEvent
		error()
	end
	sim.used = true
	sim.eventIndex += 1
	event.index = sim.eventIndex
	sim.time = event.time
	
	if sim.resim.use
		resimCheckCurrentEvent!(sim, event)
	elseif sim.writeOutput
		writeEventToFile!(sim, event)
	end
	
	simulateEvent!(sim, event)
	
	if length(sim.eventList) == 0
		# simulation complete
		@assert(sim.endTime == nullTime)
		@assert(sim.complete == false)
		sim.endTime = sim.time
		sim.complete = true
	end
end

# simulate event
function simulateEvent!(sim::Simulation, event::Event)
	# format:
	# next event may change relevant ambulance / call fields at event.time
	# event may then trigger future events / cancel scheduled events
	
	@assert(sim.time == event.time)
	
	eventForm = event.form
	if eventForm == nullEvent
		error("null event")
		
################
	
	elseif eventForm == ambGoesToSleep
		ambulance = sim.ambulances[event.ambIndex]
		@assert(ambulance.status == ambIdleAtStation) # ambulance should be at station before sleeping
		@assert(event.callIndex == nullIndex)
		
		setAmbStatus!(ambulance, ambSleeping, sim.time)
		# ambulance.stationIndex
		# ambulance.callIndex
		
		addEvent!(sim.eventList; parentEvent = event, form = ambWakesUp, time = sim.time + sleepDuration, ambulance = ambulance)
		
################
	
	elseif eventForm == ambWakesUp
		ambulance = sim.ambulances[event.ambIndex]
		@assert(ambulance.status == ambSleeping) # ambulance should have been sleeping
		@assert(event.callIndex == nullIndex)
		
		setAmbStatus!(ambulance, ambIdleAtStation, sim.time)
		# ambulance.stationIndex
		# ambulance.callIndex
		
################
	
	elseif eventForm == callArrives
		@assert(event.ambIndex == nullIndex) # no ambulance should be assigned yet
		call = sim.calls[event.callIndex]
		@assert(call.status == callNullStatus)
		
		push!(sim.currentCalls, sim.calls[event.callIndex])
		call.status = callScreening
		
		addEvent!(sim.eventList; parentEvent = event, form = considerDispatch, time = sim.time + call.dispatchDelay, call = call)
		
		# add next call arrival to event queue
		if call.index < sim.numCalls
			addEvent!(sim.eventList, sim.calls[call.index + 1])
		end
		
################
	
	elseif eventForm == considerDispatch
		@assert(event.ambIndex == nullIndex) # no ambulance should be assigned yet
		call = sim.calls[event.callIndex]
		@assert(call.status == callScreening || call.status == callWaitingForAmb) # callWaitingForAmb if call bumped
		
		# find ambulance to respond
		if sim.resim.use
			ambIndex = resimFindAmbToDispatch(sim, call)
		else
			ambIndex = sim.findAmbToDispatch!(sim, call)
		end
		# if no ambulance found, add call to queue,
		# will respond when an ambulance becomes idle
		if ambIndex == nullIndex
			sim.addCallToQueue!(sim.queuedCallList, call)
			call.status = callQueued
			call.wasQueued = true # stats
		else
			ambulance = sim.ambulances[ambIndex]
			
			# remove any previously scheduled events
			ambWasOnRoute = true
			if ambulance.status == ambGoingToStation
				deleteEvent!(sim.eventList, ambulance.event)
			elseif ambulance.status == ambGoingToCall
				# if ambulance was going to call, redirect ambulance
				deleteEvent!(sim.eventList, ambulance.event)
				
				# bumped call has no ambulance assigned yet
				sim.calls[ambulance.callIndex].ambIndex = nullIndex
				sim.calls[ambulance.callIndex].numBumps += 1 # stats
				
				# consider new dispatch for bumped call
				addEvent!(sim.eventList; parentEvent = event, form = considerDispatch, time = sim.time, call = sim.calls[ambulance.callIndex])
			else
				ambWasOnRoute = false
			end
			
			# stats:
			if ambWasOnRoute
<<<<<<< HEAD
				ambulance.totalTravelDuration += sim.time - ambulance.route.startTime
=======
				ambulance.totalTravelTime += sim.time - ambulance.route.startTime
				ambulance.totalTravelDist += calcRouteDistance!(sim, ambulance.route, sim.time)
>>>>>>> 5a14483a
				if ambulance.status == ambGoingToCall
					ambulance.totalBusyDuration += sim.time - ambulance.route.startTime
					ambulance.numRedispatches += 1
				end
			end
			
			# dispatch chosen ambulance
			addEvent!(sim.eventList; parentEvent = event, form = ambDispatched, time = sim.time, ambulance = ambulance, call = call)
		end
		
################
	
	elseif eventForm == ambDispatched
		ambulance = sim.ambulances[event.ambIndex]
		status = ambulance.status # shorthand
		@assert(status == ambIdleAtStation || status == ambGoingToCall ||
			status == ambGoingToStation || status == ambAtCall || status == ambAtHospital)
		call = sim.calls[event.callIndex]
		@assert(call.status == callScreening || call.status == callQueued || call.status == callWaitingForAmb) # callWaitingForAmb if call bumped
		
		# stats:
		if status == ambIdleAtStation
			ambulance.numDispatchesFromStation += 1
		elseif status == ambGoingToCall || status == ambGoingToStation
			ambulance.numDispatchesOnRoad += 1
		elseif status == ambAtCall || status == ambAtHospital
			ambulance.numDispatchesOnFree += 1
		end
		
		setAmbStatus!(ambulance, ambGoingToCall, sim.time)
		# ambulance.stationIndex
		ambulance.callIndex = call.index
		changeRoute!(sim, ambulance.route, sim.responseTravelPriorities[call.priority], sim.time, call.location, call.nearestNodeIndex)
		
		call.status = callWaitingForAmb
		call.ambIndex = event.ambIndex
		call.dispatchTime = sim.time # stats
		call.ambDispatchLoc = ambulance.route.startLoc # same result as getRouteCurrentLocation!(sim.net, ambulance.route, sim.time)
		
		addEvent!(sim.eventList; parentEvent = event, form = ambReachesCall, time = ambulance.route.endTime, ambulance = ambulance, call = call)
		
		if sim.moveUpData.useMoveUp
			m = sim.moveUpData.moveUpModule # shorthand
			if m == compTableModule || m == ddsmModule || m == zhangIpModule || m == temp0Module || m == temp1Module || m == temp2Module
				addEvent!(sim.eventList; parentEvent = event, form = considerMoveUp, time = sim.time, ambulance = ambulance, addEventToAmb = false)
			end
		end
		
################
	
	elseif eventForm == ambReachesCall
		ambulance = sim.ambulances[event.ambIndex]
		@assert(ambulance.status == ambGoingToCall)
		call = sim.calls[event.callIndex]
		@assert(call.status == callWaitingForAmb)
		
		setAmbStatus!(ambulance, ambAtCall, sim.time)
		# ambulance.stationIndex
		# ambulance.callIndex
<<<<<<< HEAD
		ambulance.totalTravelDuration += sim.time - ambulance.route.startTime # stats
		ambulance.totalBusyDuration += sim.time - ambulance.route.startTime # stats
=======
		ambulance.totalTravelTime += sim.time - ambulance.route.startTime # stats
		ambulance.totalTravelDist += calcRouteDistance!(sim, ambulance.route, sim.time) # stats
		ambulance.totalBusyTime += sim.time - ambulance.route.startTime # stats
>>>>>>> 5a14483a
		ambulance.numCallsTreated += 1 # stats
		
		call.status = callOnSceneTreatment
		call.ambArrivalTime = sim.time # stats
		call.responseDuration = sim.time - call.arrivalTime # stats
		
		# transport call to hospital if needed, otherwise amb becomes idle
		if call.transport
			# transport to hospital
			addEvent!(sim.eventList; parentEvent = event, form = ambGoesToHospital, time = sim.time + call.onSceneDuration, ambulance = ambulance, call = call)
		else
			# amb becomes idle
			addEvent!(sim.eventList; parentEvent = event, form = ambBecomesIdle, time = sim.time + call.onSceneDuration, ambulance = ambulance, call = call)
		end
		
################
	
	elseif eventForm == ambGoesToHospital
		ambulance = sim.ambulances[event.ambIndex]
		@assert(ambulance.status == ambAtCall)
		call = sim.calls[event.callIndex]
		@assert(call.status == callOnSceneTreatment)
		@assert(call.transport)
		
		ambulance.totalBusyDuration += call.onSceneDuration # stats
		
		# if hospital not specified for call, find closest hospital
		hospitalIndex = call.hospitalIndex
		if hospitalIndex == nullIndex
			hospitalIndex = nearestHospitalToCall!(sim, call, lowPriority)
		end
		@assert(hospitalIndex != nullIndex)
		hospital = sim.hospitals[hospitalIndex]
		
		setAmbStatus!(ambulance, ambGoingToHospital, sim.time)
		# ambulance.stationIndex
		# ambulance.callIndex
		changeRoute!(sim, ambulance.route, lowPriority, sim.time, hospital.location, hospital.nearestNodeIndex)
		
		call.status = callGoingToHospital
		call.hospitalIndex = hospitalIndex
		
		addEvent!(sim.eventList; parentEvent = event, form = ambReachesHospital, time = ambulance.route.endTime, ambulance = ambulance, call = call)
		
################
	
	elseif eventForm == ambReachesHospital
		ambulance = sim.ambulances[event.ambIndex]
		@assert(ambulance.status == ambGoingToHospital)
		call = sim.calls[event.callIndex]
		@assert(call.status == callGoingToHospital)
		@assert(call.transport)
		
		setAmbStatus!(ambulance, ambAtHospital, sim.time)
		# ambulance.stationIndex
		# ambulance.callIndex
<<<<<<< HEAD
		ambulance.totalTravelDuration += sim.time - ambulance.route.startTime # stats
		ambulance.totalBusyDuration += sim.time - ambulance.route.startTime # stats
=======
		ambulance.totalTravelTime += sim.time - ambulance.route.startTime # stats
		ambulance.totalTravelDist += calcRouteDistance!(sim, ambulance.route, sim.time) # stats
		ambulance.totalBusyTime += sim.time - ambulance.route.startTime # stats
>>>>>>> 5a14483a
		ambulance.numCallsTransported += 1 # stats
		
		call.status = callAtHospital
		call.hospitalArrivalTime = sim.time # stats
		sim.hospitals[call.hospitalIndex].numCalls += 1 # stats
		
		addEvent!(sim.eventList; parentEvent = event, form = ambBecomesIdle, time = sim.time + call.handoverDuration, ambulance = ambulance, call = call)
		
################
	
	elseif eventForm == ambBecomesIdle
		ambulance = sim.ambulances[event.ambIndex]
		@assert(ambulance.status == ambAtCall || ambulance.status == ambAtHospital)
		call = sim.calls[event.callIndex]
		@assert(call.status == callOnSceneTreatment || call.status == callAtHospital)
		
		# remove call, processing is finished
		delete!(sim.currentCalls, call)
		call.status = callProcessed
		
		ambulance.totalBusyDuration += call.transport ? call.handoverDuration : call.onSceneDuration # stats
		# if call.transport == true, already added call.onSceneDuration to totalBusyDuration in ambGoesToHospital event
		
		# if queued call exists, respond
		# otherwise return to station
		if length(sim.queuedCallList) > 0
			call = getNextCall!(sim.queuedCallList)
			@assert(call != nothing)
			
			# dispatch ambulance
			addEvent!(sim.eventList; parentEvent = event, form = ambDispatched, time = sim.time, ambulance = ambulance, call = call)
		else
			station = sim.stations[ambulance.stationIndex]
			
			setAmbStatus!(ambulance, ambGoingToStation, sim.time)
			# ambulance.stationIndex
			ambulance.callIndex = nullIndex
			changeRoute!(sim, ambulance.route, lowPriority, sim.time, station.location, station.nearestNodeIndex)
			
			addEvent!(sim.eventList; parentEvent = event, form = ambReachesStation, time = ambulance.route.endTime, ambulance = ambulance)
			
			if sim.moveUpData.useMoveUp
				m = sim.moveUpData.moveUpModule # shorthand
				if m == compTableModule || m == dmexclpModule || m == priorityListModule || m == zhangIpModule || m == temp0Module || m == temp1Module || m == temp2Module
					addEvent!(sim.eventList; parentEvent = event, form = considerMoveUp, time = sim.time, ambulance = ambulance, addEventToAmb = false)
				end
			end
		end
		
################
	
	elseif eventForm == ambReachesStation
		ambulance = sim.ambulances[event.ambIndex]
		@assert(ambulance.status == ambGoingToStation)
		@assert(event.callIndex == nullIndex)
		
		setAmbStatus!(ambulance, ambIdleAtStation, sim.time)
		# ambulance.stationIndex
		# ambulance.callIndex
<<<<<<< HEAD
		ambulance.totalTravelDuration += sim.time - ambulance.route.startTime # stats
=======
		ambulance.totalTravelTime += sim.time - ambulance.route.startTime # stats
		ambulance.totalTravelDist += calcRouteDistance!(sim, ambulance.route, sim.time) # stats
>>>>>>> 5a14483a
		
		ambulance.event = Event() # no event currently
		
################
	
	elseif eventForm == considerMoveUp
		ambulance = sim.ambulances[event.ambIndex] # ambulance that triggered consideration of move up
		@assert(event.callIndex == nullIndex)
		mud = sim.moveUpData # shorthand
		@assert(mud.useMoveUp)
		
		# call move up function
		movableAmbs = [] # init
		ambStations = [] # init
		
		if sim.resim.use
			(movableAmbs, ambStations) = resimMoveUp(sim)
		else
			if mud.moveUpModule == compTableModule
				(movableAmbs, ambStations) = compTableMoveUp(sim)
			elseif mud.moveUpModule == ddsmModule
				(movableAmbs, ambStations) = ddsmMoveUp(sim)
			elseif mud.moveUpModule == dmexclpModule
				(movableAmbs, ambStations) = dmexclpMoveUp(sim, ambulance)
			elseif mud.moveUpModule == priorityListModule
				(movableAmbs, ambStations) = priorityListMoveUp(sim, ambulance)
			elseif mud.moveUpModule == zhangIpModule
				(movableAmbs, ambStations) = zhangIpMoveUp(sim)
			elseif mud.moveUpModule == temp0Module
				(movableAmbs, ambStations) = temp0MoveUp(sim)
			elseif mud.moveUpModule == temp1Module
				(movableAmbs, ambStations) = temp1MoveUp(sim)
			elseif mud.moveUpModule == temp2Module
				(movableAmbs, ambStations) = temp2MoveUp(sim)
			else
				error()
			end
		end
		
		for i = 1:length(movableAmbs)
			ambulance = movableAmbs[i]
			station = ambStations[i]
			
			# move up ambulance if ambulance station has changed
			if ambulance.stationIndex != station.index
				
				if ambulance.status == ambGoingToStation # ambulance.event.form == ambReachesStation
					# delete station arrival event for this ambulance
					deleteEvent!(sim.eventList, ambulance.event)
					
<<<<<<< HEAD
					ambulance.totalTravelDuration += sim.time - ambulance.route.startTime # stats
=======
					ambulance.totalTravelTime += sim.time - ambulance.route.startTime # stats
					ambulance.totalTravelDist += calcRouteDistance!(sim, ambulance.route, sim.time) # stats
>>>>>>> 5a14483a
				end
				
				# ambulance.status
				ambulance.stationIndex = station.index
				# ambulance.callIndex
				
				addEvent!(sim.eventList; parentEvent = event, form = ambMoveUp, time = sim.time, ambulance = ambulance)
			end
		end
		
################
	
	elseif eventForm == ambMoveUp
		ambulance = sim.ambulances[event.ambIndex]
		@assert(event.callIndex == nullIndex)
		
		station = sim.stations[ambulance.stationIndex] # station to move up to
		
		setAmbStatus!(ambulance, ambGoingToStation, sim.time)
		ambulance.stationIndex = station.index
		ambulance.callIndex = nullIndex
		changeRoute!(sim, ambulance.route, lowPriority, sim.time, station.location, station.nearestNodeIndex)
		
		addEvent!(sim.eventList; parentEvent = event, form = ambReachesStation, time = ambulance.route.endTime, ambulance = ambulance)
		
################
	
	# elseif eventForm == ambRedirected
		# ambulance = sim.ambulances[event.ambIndex]
		# call = sim.calls[event.callIndex]
		# @assert(ambulance.status == ambGoingToCall)
		
		# # may alter ambDispatched event to deal with redirects
		
		# # not yet used
		# error()
		
################
	
	else
		# unspecified event
		error()
	end
	
end<|MERGE_RESOLUTION|>--- conflicted
+++ resolved
@@ -259,12 +259,8 @@
 			
 			# stats:
 			if ambWasOnRoute
-<<<<<<< HEAD
 				ambulance.totalTravelDuration += sim.time - ambulance.route.startTime
-=======
-				ambulance.totalTravelTime += sim.time - ambulance.route.startTime
 				ambulance.totalTravelDist += calcRouteDistance!(sim, ambulance.route, sim.time)
->>>>>>> 5a14483a
 				if ambulance.status == ambGoingToCall
 					ambulance.totalBusyDuration += sim.time - ambulance.route.startTime
 					ambulance.numRedispatches += 1
@@ -324,14 +320,9 @@
 		setAmbStatus!(ambulance, ambAtCall, sim.time)
 		# ambulance.stationIndex
 		# ambulance.callIndex
-<<<<<<< HEAD
 		ambulance.totalTravelDuration += sim.time - ambulance.route.startTime # stats
+		ambulance.totalTravelDist += calcRouteDistance!(sim, ambulance.route, sim.time) # stats
 		ambulance.totalBusyDuration += sim.time - ambulance.route.startTime # stats
-=======
-		ambulance.totalTravelTime += sim.time - ambulance.route.startTime # stats
-		ambulance.totalTravelDist += calcRouteDistance!(sim, ambulance.route, sim.time) # stats
-		ambulance.totalBusyTime += sim.time - ambulance.route.startTime # stats
->>>>>>> 5a14483a
 		ambulance.numCallsTreated += 1 # stats
 		
 		call.status = callOnSceneTreatment
@@ -388,14 +379,9 @@
 		setAmbStatus!(ambulance, ambAtHospital, sim.time)
 		# ambulance.stationIndex
 		# ambulance.callIndex
-<<<<<<< HEAD
 		ambulance.totalTravelDuration += sim.time - ambulance.route.startTime # stats
+		ambulance.totalTravelDist += calcRouteDistance!(sim, ambulance.route, sim.time) # stats
 		ambulance.totalBusyDuration += sim.time - ambulance.route.startTime # stats
-=======
-		ambulance.totalTravelTime += sim.time - ambulance.route.startTime # stats
-		ambulance.totalTravelDist += calcRouteDistance!(sim, ambulance.route, sim.time) # stats
-		ambulance.totalBusyTime += sim.time - ambulance.route.startTime # stats
->>>>>>> 5a14483a
 		ambulance.numCallsTransported += 1 # stats
 		
 		call.status = callAtHospital
@@ -455,12 +441,8 @@
 		setAmbStatus!(ambulance, ambIdleAtStation, sim.time)
 		# ambulance.stationIndex
 		# ambulance.callIndex
-<<<<<<< HEAD
 		ambulance.totalTravelDuration += sim.time - ambulance.route.startTime # stats
-=======
-		ambulance.totalTravelTime += sim.time - ambulance.route.startTime # stats
 		ambulance.totalTravelDist += calcRouteDistance!(sim, ambulance.route, sim.time) # stats
->>>>>>> 5a14483a
 		
 		ambulance.event = Event() # no event currently
 		
@@ -511,12 +493,8 @@
 					# delete station arrival event for this ambulance
 					deleteEvent!(sim.eventList, ambulance.event)
 					
-<<<<<<< HEAD
 					ambulance.totalTravelDuration += sim.time - ambulance.route.startTime # stats
-=======
-					ambulance.totalTravelTime += sim.time - ambulance.route.startTime # stats
 					ambulance.totalTravelDist += calcRouteDistance!(sim, ambulance.route, sim.time) # stats
->>>>>>> 5a14483a
 				end
 				
 				# ambulance.status
